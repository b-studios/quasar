/*
 * Quasar: lightweight threads and actors for the JVM.
 * Copyright (c) 2013-2014, Parallel Universe Software Co. All rights reserved.
 * 
 * This program and the accompanying materials are dual-licensed under
 * either the terms of the Eclipse Public License v1.0 as published by
 * the Eclipse Foundation
 *  
 *   or (per the licensee's choosing)
 *  
 * under the terms of the GNU Lesser General Public License version 3.0
 * as published by the Free Software Foundation.
 */
package co.paralleluniverse.common.reflection;

import static co.paralleluniverse.common.reflection.ClassLoaderUtil.classToResource;
import static co.paralleluniverse.common.reflection.ClassLoaderUtil.classToSlashed;
import com.google.common.io.ByteStreams;
import java.io.IOException;
import java.io.InputStream;
import java.util.List;
import java.util.Objects;
import org.objectweb.asm.ClassReader;
import org.objectweb.asm.ClassVisitor;
import org.objectweb.asm.Type;
import org.objectweb.asm.tree.AnnotationNode;
import org.objectweb.asm.tree.ClassNode;
import org.objectweb.asm.tree.FieldNode;
import org.objectweb.asm.tree.MethodNode;

/**
 *
 * @author pron
 */
public final class ASMUtil {
    public static InputStream getClassInputStream(String className, ClassLoader cl) {
        return cl.getResourceAsStream(classToResource(className));
    }

    public static InputStream getClassInputStream(Class<?> clazz) {
        final InputStream is = getClassInputStream(clazz.getName(), clazz.getClassLoader());
        if (is == null)
            throw new UnsupportedOperationException("Class file " + clazz.getName() + " could not be loaded by the class's classloader " + clazz.getClassLoader());
        return is;
    }

    public static byte[] getClass(String className, ClassLoader cl) throws IOException {
        try (InputStream is = getClassInputStream(className, cl)) {
            return ByteStreams.toByteArray(is);
        }
    }

    public static byte[] getClass(Class<?> klass) throws IOException {
        try (InputStream is = getClassInputStream(klass)) {
            return ByteStreams.toByteArray(is);
        }
    }

    public static <T extends ClassVisitor> T accept(InputStream is, int flags, T visitor) throws IOException {
        if (is == null)
            return null;
        try (InputStream is1 = is) {
            new ClassReader(is1).accept(visitor, flags);
            return visitor;
        }
    }

    public static <T extends ClassVisitor> T accept(byte[] buffer, int flags, T visitor) throws IOException {
        if (buffer == null)
            throw new NullPointerException("Buffer is null");
        new ClassReader(buffer).accept(visitor, flags);
        return visitor;
    }

    public static <T extends ClassVisitor> T accept(String className, ClassLoader cl, int flags, T visitor) throws IOException {
        return accept(getClassInputStream(className, cl), flags, visitor);
    }

    public static <T extends ClassVisitor> T accept(Class<?> clazz, int flags, T visitor) throws IOException {
        return accept(getClassInputStream(clazz), flags, visitor);
    }

    public static ClassNode getClassNode(InputStream is, boolean skipCode) throws IOException {
        return accept(is,
                ClassReader.SKIP_DEBUG | (skipCode ? 0 : ClassReader.SKIP_CODE),
                new ClassNode());
    }

    public static ClassNode getClassNode(String className, ClassLoader cl, boolean skipCode) throws IOException {
        final ClassNode cn = getClassNode(getClassInputStream(className, cl), skipCode);
        if (cn == null)
            throw new IOException("Resource " + classToResource(className) + " not found.");
        return cn;
    }

    public static ClassNode getClassNode(Class<?> clazz, boolean skipCode) throws IOException {
        return getClassNode(getClassInputStream(clazz), skipCode);
    }

    public static boolean hasAnnotation(String annDesc, List<AnnotationNode> anns) {
        if (anns == null)
            return false;
        for (AnnotationNode ann : anns) {
            if (ann.desc.equals(annDesc))
                return true;
        }
        return false;
    }

    public static boolean hasAnnotation(Class ann, List<AnnotationNode> anns) {
        return hasAnnotation(Type.getDescriptor(ann), anns);
    }

    public static boolean hasAnnotation(String annDesc, ClassNode c) {
        return hasAnnotation(annDesc, c.visibleAnnotations);
    }

    public static boolean hasAnnotation(Class ann, ClassNode c) {
        return hasAnnotation(ann, c.visibleAnnotations);
    }

    public static boolean hasAnnotation(String annDesc, MethodNode m) {
        return hasAnnotation(annDesc, m.visibleAnnotations);
    }

    public static boolean hasAnnotation(Class ann, MethodNode m) {
        return hasAnnotation(ann, m.visibleAnnotations);
    }

    public static boolean hasAnnotation(String annDesc, FieldNode f) {
        return hasAnnotation(annDesc, f.visibleAnnotations);
    }

    public static boolean hasAnnotation(Class ann, FieldNode f) {
        return hasAnnotation(ann, f.visibleAnnotations);
    }

    public static MethodNode getMethod(MethodNode method, List<MethodNode> ms) {
        if (ms == null)
            return null;
        for (MethodNode m : ms) {
            if (equals(method, m))
                return m;
        }
        return null;
    }

    public static MethodNode getMethod(MethodNode method, ClassNode c) {
        return getMethod(method, c.methods);
    }

    public static boolean hasMethod(MethodNode method, List<MethodNode> ms) {
        return getMethod(method, ms) != null;
    }

    public static boolean hasMethod(MethodNode method, ClassNode c) {
        return hasMethod(method, c.methods);
    }

    public static boolean equals(MethodNode m1, MethodNode m2) {
//        if (Objects.equals(m1.name, m2.name) && m1.signature != null && Objects.equals(m1.signature, m2.signature) != Objects.equals(m1.desc, m2.desc))
//            System.err.println("XXXXX WARN desc and signtures not equal " + m1.name + ":" + m1.desc + ":" + m1.signature + " vs " + m2.desc + ":" + m2.signature);
        return Objects.equals(m1.name, m2.name) && Objects.equals(m1.desc, m2.desc);
    }

    public static boolean equals(ClassNode c1, ClassNode c2) {
        return Objects.equals(c1.name, c2.name);
    }

    public static boolean isAssignableFrom(Class<?> supertype, String className, ClassLoader cl) {
        return isAssignableFrom0(classToSlashed(supertype), classToSlashed(className), cl);
    }

    public static boolean isAssignableFrom(String supertypeName, String className, ClassLoader cl) {
        return isAssignableFrom0(classToSlashed(supertypeName), classToSlashed(className), cl);
    }

    private static boolean isAssignableFrom0(String supertypeName, String className, ClassLoader cl) {
        try {
            if (className == null)
                return false;
            if (supertypeName.equals(className))
                return true;
            ClassNode cn = getClassNode(className, cl, true);

            if (supertypeName.equals(cn.superName))
                return true;
            if (isAssignableFrom0(supertypeName, cn.superName, cl))
                return true;

            if (cn.interfaces != null) {
                for (String iface : (List<String>) cn.interfaces) {
                    if (supertypeName.equals(iface))
                        return true;
                    if (isAssignableFrom0(supertypeName, iface, cl))
                        return true;
                }
            }
            return false;
        } catch (IOException e) {
<<<<<<< HEAD
=======
            // e.printStackTrace();
>>>>>>> 6650c9ae
            throw new RuntimeException(e);
        }
    }

    private ASMUtil() {
    }
}<|MERGE_RESOLUTION|>--- conflicted
+++ resolved
@@ -198,10 +198,7 @@
             }
             return false;
         } catch (IOException e) {
-<<<<<<< HEAD
-=======
             // e.printStackTrace();
->>>>>>> 6650c9ae
             throw new RuntimeException(e);
         }
     }
