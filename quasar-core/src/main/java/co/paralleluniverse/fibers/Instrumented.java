--- conflicted
+++ resolved
@@ -1,10 +1,6 @@
 /*
  * Quasar: lightweight threads and actors for the JVM.
-<<<<<<< HEAD
- * Copyright (c) 2013-2015, Parallel Universe Software Co. All rights reserved.
-=======
  * Copyright (c) 2013-2016, Parallel Universe Software Co. All rights reserved.
->>>>>>> 3f49db8f
  *
  * This program and the accompanying materials are dual-licensed under
  * either the terms of the Eclipse Public License v1.0 as published by
@@ -15,8 +11,6 @@
  * under the terms of the GNU Lesser General Public License version 3.0
  * as published by the Free Software Foundation.
  */
-<<<<<<< HEAD
-=======
 /*
  * Copyright (c) 2008-2013, Matthias Mann
  * All rights reserved.
@@ -45,7 +39,6 @@
  * ARISING IN ANY WAY OUT OF THE USE OF THIS SOFTWARE, EVEN IF ADVISED OF THE
  * POSSIBILITY OF SUCH DAMAGE.
  */
->>>>>>> 3f49db8f
 package co.paralleluniverse.fibers;
 
 import java.lang.annotation.ElementType;
@@ -68,7 +61,6 @@
     boolean isClassAOTInstrumented() default false;
 
     // Relevant only for methods
-<<<<<<< HEAD
     String FIELD_NAME_IS_METHOD_INSTRUMENTATION_OPTIMIZED = "isMethodInstrumentationOptimized";
     boolean isMethodInstrumentationOptimized() default false;
     String FIELD_NAME_METHOD_START_SOURCE_LINE = "methodStartSourceLine";
@@ -77,16 +69,4 @@
     int methodEndSourceLine() default -1;
     String FIELD_NAME_METHOD_SUSPENDABLE_CALL_SITES = "methodSuspendableCallSites";
     SuspendableCallSite[] methodSuspendableCallSites() default {};
-=======
-    String FIELD_NAME_SUSPENDABLE_CALL_SITES = "suspendableCallSites";
-    int[] suspendableCallSites() default {};
-    String FIELD_NAME_SUSPENDABLE_CALL_SITES_OFFSETS_AFTER_INSTR = "suspendableCallSitesOffsetsAfterInstr";
-    int[] suspendableCallSitesOffsetsAfterInstr() default {};
-    String FIELD_NAME_METHOD_START = "methodStart";
-    int methodStart() default -1;
-    String FIELD_NAME_METHOD_END = "methodEnd";
-    int methodEnd() default -1;
-    String FIELD_NAME_METHOD_OPTIMIZED = "methodOptimized";
-    boolean methodOptimized() default false;
->>>>>>> 3f49db8f
 }