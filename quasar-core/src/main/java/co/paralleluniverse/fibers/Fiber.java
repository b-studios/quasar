/*
 * Quasar: lightweight threads and actors for the JVM.
 * Copyright (c) 2013-2015, Parallel Universe Software Co. All rights reserved.
 * 
 * This program and the accompanying materials are dual-licensed under
 * either the terms of the Eclipse Public License v1.0 as published by
 * the Eclipse Foundation
 *  
 *   or (per the licensee's choosing)
 *  
 * under the terms of the GNU Lesser General Public License version 3.0
 * as published by the Free Software Foundation.
 */
package co.paralleluniverse.fibers;

import co.paralleluniverse.common.monitoring.FlightRecorder;
import co.paralleluniverse.common.monitoring.FlightRecorderMessage;
import co.paralleluniverse.common.util.Debug;
import co.paralleluniverse.common.util.Exceptions;
import co.paralleluniverse.common.util.ExtendedStackTrace;
import co.paralleluniverse.common.util.ExtendedStackTraceElement;
import co.paralleluniverse.common.util.Objects;
import co.paralleluniverse.common.util.Pair;
import co.paralleluniverse.common.util.SystemProperties;
import co.paralleluniverse.common.util.UtilUnsafe;
import co.paralleluniverse.common.util.VisibleForTesting;
import co.paralleluniverse.concurrent.util.ThreadAccess;
import co.paralleluniverse.concurrent.util.ThreadUtil;
import co.paralleluniverse.fibers.instrument.SuspendableHelper;
import co.paralleluniverse.io.serialization.ByteArraySerializer;
import co.paralleluniverse.io.serialization.kryo.KryoSerializer;
import co.paralleluniverse.strands.Strand;
import co.paralleluniverse.strands.Stranded;
import co.paralleluniverse.strands.SuspendableCallable;
import co.paralleluniverse.strands.SuspendableRunnable;
import co.paralleluniverse.strands.SuspendableUtils.VoidSuspendableCallable;
import static co.paralleluniverse.strands.SuspendableUtils.runnableToCallable;
import co.paralleluniverse.strands.dataflow.Val;
import java.io.PrintWriter;
import java.io.Serializable;
import java.io.StringWriter;
import java.lang.reflect.Method;
import java.security.AccessControlContext;
import java.security.AccessController;
import java.util.Arrays;
import java.util.Map;
import java.util.concurrent.ExecutionException;
import java.util.concurrent.Future;
import java.util.concurrent.TimeUnit;
import java.util.concurrent.TimeoutException;
import java.util.concurrent.atomic.AtomicLong;
import com.esotericsoftware.kryo.Kryo;
import com.esotericsoftware.kryo.Registration;
import com.esotericsoftware.kryo.Serializer;
import com.esotericsoftware.kryo.io.Input;
import com.esotericsoftware.kryo.io.Output;
import com.esotericsoftware.kryo.serializers.FieldSerializer;
// import java.lang.reflect.Executable;
import java.lang.reflect.Member;

/**
 * A lightweight thread.
 * <p/>
 * There are two ways to create a new fiber: either subclass the {@code Fiber} class and override the {@code run} method,
 * or pass the code to be executed in the fiber as the {@code target} parameter to the constructor. All in all, the Fiber API
 * resembles the {@link Thread} class in many ways.
 * <p/>
 * A fiber runs inside a ForkJoinPool.
 * <p/>
 * A Fiber can be serialized if it's not running and all involved classes and data types are also {@link Serializable}.
 * <p/>
 * A new Fiber occupies under 400 bytes of memory (when using the default stack size, and compressed OOPs are turned on, as they are by default).
 *
 * @param <V> The type of the fiber's result value. Should be set to {@link Void} if no value is to be returned by the fiber.
 *
 * @author pron
 */
public class Fiber<V> extends Strand implements Joinable<V>, Serializable, Future<V> {
    static final boolean USE_VAL_FOR_RESULT = true;
    private static final boolean traceInterrupt = SystemProperties.isEmptyOrTrue("co.paralleluniverse.fibers.traceInterrupt");
    private static final boolean disableAgentWarning = SystemProperties.isEmptyOrTrue("co.paralleluniverse.fibers.disableAgentWarning");
    public static final int DEFAULT_STACK_SIZE = 32;
    private static final Object SERIALIZER_BLOCKER = new Object();
    private static final boolean MAINTAIN_ACCESS_CONTROL_CONTEXT = (System.getSecurityManager() != null);
//    private static final boolean PREEMPTION = SystemProperties.isEmptyOrTrue("co.paralleluniverse.fibers.enablePreemption");
//    private static final int PREEMPTION_CREDITS = 3000;
    private static final long serialVersionUID = 2783452871536981L;
    protected static final FlightRecorder flightRecorder = Debug.isDebug() ? Debug.getGlobalFlightRecorder() : null;

    private static final boolean verifyInstrumentation = SystemProperties.isEmptyOrTrue("co.paralleluniverse.fibers.verifyInstrumentation");

    static {
        if (Debug.isDebug())
            System.err.println("QUASAR WARNING: Debug mode enabled. This may harm performance.");
        if (Debug.isAssertionsEnabled())
            System.err.println("QUASAR WARNING: Assertions enabled. This may harm performance.");
        if (!SuspendableHelper.isJavaAgentActive() && !disableAgentWarning)
            System.err.println("QUASAR WARNING: Quasar Java Agent isn't running. If you're using another instrumentation method you can ignore this message; "
                    + "otherwise, please refer to the Getting Started section in the Quasar documentation.");
        assert printVerifyInstrumentationWarning();
    }

    private static boolean printVerifyInstrumentationWarning() {
        if (verifyInstrumentation)
            System.err.println("QUASAR WARNING: Fibers are set to verify instrumentation. This may *severely* harm performance.");
        return true;
    }
    // private static final FiberTimedScheduler timeoutService = new FiberTimedScheduler(new ThreadFactoryBuilder().setNameFormat("fiber-timeout-%d").setDaemon(true).build());
    private static volatile UncaughtExceptionHandler defaultUncaughtExceptionHandler = new UncaughtExceptionHandler() {
        @Override
        public void uncaughtException(Strand s, Throwable e) {
            System.err.print("Exception in Fiber \"" + s.getName() + "\" ");
            if (e instanceof NullPointerException || e instanceof ClassCastException
                    || Exceptions.unwrap(e) instanceof NullPointerException || Exceptions.unwrap(e) instanceof ClassCastException)
                System.err.println("If this exception looks strange, perhaps you've forgotten to instrument a blocking method. Run your program with -Dco.paralleluniverse.fibers.verifyInstrumentation to catch the culprit!");
            System.err.println(e);
            Strand.printStackTrace(threadToFiberStack(e.getStackTrace()), System.err);
            checkInstrumentation(ExtendedStackTrace.of(e));
        }
    };
    private static final AtomicLong idGen = new AtomicLong(10000000L);

    private static long nextFiberId() {
        return idGen.incrementAndGet();
    }

    //
    private /*final*/ transient FiberScheduler scheduler;
    private /*final*/ transient FiberTask<V> task;
    private String name;
    private /*final*/ int initialStackSize;
    private /*final*/ transient long fid;
    final Stack stack;
    private volatile State state;
    private InterruptedException interruptStack;
    private volatile boolean interrupted;
    private long run;
    private transient boolean noPreempt;
    // private int preemptionCredits;
    private transient Thread runningThread;
    private final SuspendableCallable<V> target;
    private transient ClassLoader contextClassLoader;
    private transient AccessControlContext inheritedAccessControlContext;
    private Object fiberLocals;
    private Object inheritableFiberLocals;
    private long sleepStart;
    private transient Future<Void> timeoutTask;
    private transient ParkAction prePark;
    private transient ParkAction postPark;
    //private boolean inExec;
    private transient Object result; // transient b/c completed fibers are not serialized
    private transient boolean getStackTrace;
    private volatile UncaughtExceptionHandler uncaughtExceptionHandler;
    /*final*/ transient DummyRunnable fiberRef = new DummyRunnable(this);

    /**
     * Creates a new fiber from the given {@link SuspendableCallable}.
     *
     * @param name      The name of the fiber (may be {@code null})
     * @param scheduler The {@link FiberScheduler} that will schedule the fiber.
     * @param stackSize the initial size of the data stack.
     * @param target    the {@link SuspendableCallable} for the fiber. May {@code null} if the {@link #run() run} method is overriden.
     */
    @SuppressWarnings("LeakingThisInConstructor")
    public Fiber(String name, FiberScheduler scheduler, int stackSize, SuspendableCallable<V> target) {
        this.state = State.NEW;
        this.fid = nextFiberId();
        this.scheduler = scheduler;
        setName(name);
        Strand parent = Strand.currentStrand(); // retaining the parent as a field is a huge, complex memory leak
        this.target = target;
        this.task = scheduler != null ? scheduler.newFiberTask(this) : new FiberForkJoinScheduler.FiberForkJoinTask(this);
        this.initialStackSize = stackSize;
        this.stack = new Stack(this, stackSize > 0 ? stackSize : DEFAULT_STACK_SIZE);

        if (Debug.isDebug())
            record(1, "Fiber", "<init>", "Creating fiber name: %s, scheduler: %s, parent: %s, target: %s, task: %s, stackSize: %s", name, scheduler, parent, target, task, stackSize);

        if (target != null) {
            verifyInstrumentedTarget(target);

            if (target instanceof Stranded)
                ((Stranded) target).setStrand(this);
        } else if (!isInstrumented(this.getClass())) {
            throw new IllegalArgumentException("Fiber class " + this.getClass().getName() + " has not been instrumented.");
        }

        final Thread currentThread = Thread.currentThread();
        Object inheritableThreadLocals = ThreadAccess.getInheritableThreadLocals(currentThread);
        if (inheritableThreadLocals != null)
            this.inheritableFiberLocals = ThreadAccess.createInheritedMap(inheritableThreadLocals);
        this.contextClassLoader = ThreadAccess.getContextClassLoader(currentThread);
        if (MAINTAIN_ACCESS_CONTROL_CONTEXT)
            this.inheritedAccessControlContext = AccessController.getContext();

        if (USE_VAL_FOR_RESULT /*&& !isVoidResult(target)*/)
            this.result = new Val<V>();

        record(1, "Fiber", "<init>", "Created fiber %s", this);
    }

//    private Fiber() {
//        this.fid = nextFiberId();
//        this.scheduler = scheduler;
//        Strand parent = Strand.currentStrand();
//        // this.parent = Strand.currentStrand();
//        this.target = target;
//        this.task = scheduler != null ? scheduler.newFiberTask(this) : new FiberForkJoinScheduler.FiberForkJoinTask(this);
//        final Thread currentThread = Thread.currentThread();
//        this.contextClassLoader = ThreadAccess.getContextClassLoader(currentThread);
//        if (MAINTAIN_ACCESS_CONTROL_CONTEXT)
//            this.inheritedAccessControlContext = AccessController.getContext();
//        if (USE_VAL_FOR_RESULT /*&& !isVoidResult(target)*/)
//            this.result = new Val<V>();
//    }
    /**
     * Creates a new fiber from the given {@link SuspendableCallable} scheduled in the {@link DefaultFiberScheduler default fiber scheduler}
     *
     * @param name      The name of the fiber (may be {@code null})
     * @param stackSize the initial size of the data stack.
     * @param target    the {@link SuspendableCallable} for the fiber. May {@code null} if the {@link #run() run} method is overriden.
     */
    public Fiber(String name, int stackSize, SuspendableCallable<V> target) {
        this(name, defaultScheduler(), stackSize, target);
    }

    private static FiberScheduler defaultScheduler() {
        final Fiber parent = currentFiber();
        if (parent == null)
            return DefaultFiberScheduler.getInstance();
        else
            return parent.getScheduler();
    }

    private static Fiber verifyParent() {
        final Fiber parent = currentFiber();
        if (parent == null)
            throw new IllegalStateException("This constructor may only be used from within a Fiber");
        return parent;
    }

    private static void verifyInstrumentedTarget(SuspendableCallable<?> target) {
        Object t = target;
        if (target instanceof VoidSuspendableCallable)
            t = ((VoidSuspendableCallable) target).getRunnable();

        if (t.getClass().getName().contains("$$Lambda$"))
            return;

        if (verifyInstrumentation && !isInstrumented(t.getClass()))
            throw new VerifyInstrumentationException("Target class " + t.getClass() + " has not been instrumented.");
    }

    private Future<V> future() {
        return USE_VAL_FOR_RESULT ? (Val<V>) result : task;
    }

    public final SuspendableCallable<V> getTarget() {
        return target;
    }

    @Override
    public final int hashCode() {
        return System.identityHashCode(this);
    }

    @Override
    public final boolean equals(Object obj) {
        return this == obj;
    }

    @Override
    public final String getName() {
        return name;
    }

    @Override
    public final Fiber<V> setName(String name) {
        if (state != State.NEW)
            throw new IllegalStateException("Fiber name cannot be changed once it has started");
        if (name != null)
            this.name = name;
        else
            this.name = "fiber-" + ((scheduler != null && scheduler != DefaultFiberScheduler.getInstance()) ? (scheduler.getName() + '-') : "") + fid;
        return this;
    }

    @Override
    public long getId() {
        return fid;
    }

    public Object getTask() {
        return task;
    }

    public FiberScheduler getScheduler() {
        return scheduler;
    }

    long getRun() {
        return run;
    }

    //<editor-fold defaultstate="collapsed" desc="Constructors">
    /////////// Constructors ///////////////////////////////////
    /**
     * Creates a new Fiber from the given {@link SuspendableCallable}.
     * The new fiber uses the default initial stack size.
     *
     * @param name      The name of the fiber (may be null)
     * @param scheduler The scheduler pool in which the fiber should run.
     * @param target    the SuspendableCallable for the Fiber.
     * @throws NullPointerException     when proto is null
     * @throws IllegalArgumentException when stackSize is &lt;= 0
     */
    public Fiber(String name, FiberScheduler scheduler, SuspendableCallable<V> target) {
        this(name, scheduler, -1, target);
    }

    /**
     * Creates a new Fiber from the given {@link SuspendableCallable}.
     * The new fiber has no name, and uses the default initial stack size.
     *
     * @param scheduler The scheduler pool in which the fiber should run.
     * @param target    the SuspendableRunnable for the Fiber.
     * @throws NullPointerException     when proto is null
     * @throws IllegalArgumentException when stackSize is &lt;= 0
     */
    public Fiber(FiberScheduler scheduler, SuspendableCallable<V> target) {
        this(null, scheduler, -1, target);
    }

    /**
     * Creates a new Fiber from the given {@link SuspendableRunnable}.
     *
     * @param name      The name of the fiber (may be null)
     * @param scheduler The scheduler pool in which the fiber should run.
     * @param stackSize the initial size of the data stack.
     * @param target    the SuspendableRunnable for the Fiber.
     * @throws NullPointerException     when proto is null
     * @throws IllegalArgumentException when stackSize is &lt;= 0
     */
    public Fiber(String name, FiberScheduler scheduler, int stackSize, SuspendableRunnable target) {
        this(name, scheduler, stackSize, (SuspendableCallable<V>) runnableToCallable(target));
    }

    /**
     * Creates a new Fiber from the given {@link SuspendableRunnable}.
     * The new fiber uses the default initial stack size.
     *
     * @param name      The name of the fiber (may be null)
     * @param scheduler The scheduler pool in which the fiber should run.
     * @param target    the SuspendableRunnable for the Fiber.
     * @throws NullPointerException     when proto is null
     * @throws IllegalArgumentException when stackSize is &lt;= 0
     */
    public Fiber(String name, FiberScheduler scheduler, SuspendableRunnable target) {
        this(name, scheduler, -1, target);
    }

    /**
     * Creates a new Fiber from the given SuspendableRunnable.
     * The new fiber has no name, and uses the default initial stack size.
     *
     * @param scheduler The scheduler pool in which the fiber should run.
     * @param target    the SuspendableRunnable for the Fiber.
     * @throws NullPointerException     when proto is null
     * @throws IllegalArgumentException when stackSize is &lt;= 0
     */
    public Fiber(FiberScheduler scheduler, SuspendableRunnable target) {
        this(null, scheduler, -1, target);
    }

    /**
     * Creates a new Fiber subclassing the Fiber class and overriding the {@link #run() run} method.
     *
     * @param name      The name of the fiber (may be null)
     * @param scheduler The scheduler pool in which the fiber should run.
     * @param stackSize the initial size of the data stack.
     * @throws NullPointerException     when proto is null
     * @throws IllegalArgumentException when stackSize is &lt;= 0
     */
    public Fiber(String name, FiberScheduler scheduler, int stackSize) {
        this(name, scheduler, stackSize, (SuspendableCallable) null);
    }

    /**
     * Creates a new Fiber subclassing the Fiber class and overriding the {@link #run() run} method.
     * The new fiber uses the default initial stack size.
     *
     * @param name      The name of the fiber (may be null)
     * @param scheduler The scheduler pool in which the fiber should run.
     * @throws NullPointerException     when proto is null
     * @throws IllegalArgumentException when stackSize is &lt;= 0
     */
    public Fiber(String name, FiberScheduler scheduler) {
        this(name, scheduler, -1, (SuspendableCallable) null);
    }

    /**
     * Creates a new Fiber subclassing the Fiber class and overriding the {@link #run() run} method.
     * The new fiber has no name, and uses the default initial stack size.
     *
     * @param scheduler The scheduler pool in which the fiber should run.
     * @throws NullPointerException     when proto is null
     * @throws IllegalArgumentException when stackSize is &lt;= 0
     */
    public Fiber(FiberScheduler scheduler) {
        this(null, scheduler, -1, (SuspendableCallable) null);
    }

    /**
     * Creates a new child Fiber from the given {@link SuspendableCallable}.
     * This constructor may only be called from within another fiber. This fiber will use the same fork/join pool as the creating fiber.
     * The new fiber uses the default initial stack size.
     *
     * @param name   The name of the fiber (may be null)
     * @param target the SuspendableRunnable for the Fiber.
     * @throws IllegalArgumentException when stackSize is &lt;= 0
     */
    public Fiber(String name, SuspendableCallable<V> target) {
        this(name, -1, target);
    }

    /**
     * Creates a new child Fiber from the given {@link SuspendableCallable}.
     * This constructor may only be called from within another fiber. This fiber will use the same fork/join pool as the creating fiber.
     * The new fiber has no name, and uses the default initial stack size.
     *
     * @param target the SuspendableRunnable for the Fiber.
     * @throws IllegalArgumentException when stackSize is &lt;= 0
     */
    public Fiber(SuspendableCallable<V> target) {
        this(null, -1, target);
    }

    /**
     * Creates a new child Fiber from the given {@link SuspendableRunnable}.
     * This constructor may only be called from within another fiber. This fiber will use the same fork/join pool as the creating fiber.
     *
     * @param name      The name of the fiber (may be null)
     * @param stackSize the initial size of the data stack.
     * @param target    the SuspendableRunnable for the Fiber.
     * @throws NullPointerException     when proto is null
     * @throws IllegalArgumentException when stackSize is &lt;= 0
     */
    public Fiber(String name, int stackSize, SuspendableRunnable target) {
        this(name, stackSize, (SuspendableCallable<V>) runnableToCallable(target));
    }

    /**
     * Creates a new child Fiber from the given {@link SuspendableRunnable}.
     * This constructor may only be called from within another fiber. This fiber will use the same fork/join pool as the creating fiber.
     * The new fiber uses the default initial stack size.
     *
     * @param name   The name of the fiber (may be null)
     * @param target the SuspendableRunnable for the Fiber.
     * @throws NullPointerException     when proto is null
     * @throws IllegalArgumentException when stackSize is &lt;= 0
     */
    public Fiber(String name, SuspendableRunnable target) {
        this(name, -1, target);
    }

    /**
     * Creates a new child Fiber from the given {@link SuspendableRunnable}.
     * This constructor may only be called from within another fiber. This fiber will use the same fork/join pool as the creating fiber.
     * The new fiber has no name, and uses the default initial stack size.
     *
     * @param target the SuspendableRunnable for the Fiber.
     * @throws NullPointerException     when proto is null
     * @throws IllegalArgumentException when stackSize is &lt;= 0
     */
    public Fiber(SuspendableRunnable target) {
        this(null, -1, target);
    }

    /**
     * Creates a new child Fiber subclassing the Fiber class and overriding the {@link #run() run} method.
     * This constructor may only be called from within another fiber. This fiber will use the same fork/join pool as the creating fiber.
     *
     * @param name      The name of the fiber (may be null)
     * @param stackSize the initial size of the data stack.
     * @throws NullPointerException     when proto is null
     * @throws IllegalArgumentException when stackSize is &lt;= 0
     */
    public Fiber(String name, int stackSize) {
        this(name, stackSize, (SuspendableCallable) null);
    }

    /**
     * Creates a new child Fiber subclassing the Fiber class and overriding the {@link #run() run} method.
     * This constructor may only be called from within another fiber. This fiber will use the same fork/join pool as the creating fiber.
     * The new fiber uses the default initial stack size.
     *
     * @param name The name of the fiber (may be null)
     * @throws NullPointerException     when proto is null
     * @throws IllegalArgumentException when stackSize is &lt;= 0
     */
    public Fiber(String name) {
        this(name, -1, (SuspendableCallable) null);
    }

    /**
     * Creates a new child Fiber subclassing the Fiber class and overriding the {@link #run() run} method.
     * This constructor may only be called from within another fiber. This fiber will use the same fork/join pool as the creating fiber.
     * The new fiber has no name, and uses the default initial stack size.
     *
     * @throws NullPointerException     when proto is null
     * @throws IllegalArgumentException when stackSize is &lt;= 0
     */
    public Fiber() {
        this(null, -1, (SuspendableCallable) null);
    }

    public Fiber(Fiber fiber, SuspendableCallable<V> target) {
        this(fiber.name, fiber.scheduler, fiber.initialStackSize, target);
    }

    public Fiber(Fiber fiber, SuspendableRunnable target) {
        this(fiber.name, fiber.scheduler, fiber.initialStackSize, target);
    }

    public Fiber(Fiber fiber, FiberScheduler scheduler, SuspendableCallable<V> target) {
        this(fiber.name, scheduler, fiber.initialStackSize, target);
    }

    public Fiber(Fiber fiber, FiberScheduler scheduler, SuspendableRunnable target) {
        this(fiber.name, scheduler, fiber.initialStackSize, target);
    }
    //</editor-fold>

    /**
     * Returns the active Fiber on this thread or NULL if no Fiber is running.
     *
     * @return the active Fiber on this thread or NULL if no Fiber is running.
     */
    public static Fiber currentFiber() {
        return getCurrentFiber();
    }

    /**
     * Tests whether current code is executing in a fiber.
     * This method <i>might</i> be faster than {@code Fiber.currentFiber() != null}.
     *
     * @return {@code true} if called in a fiber; {@code false} otherwise.
     */
    public static boolean isCurrentFiber() {
        return FiberForkJoinScheduler.isFiberThread(Thread.currentThread()) || getCurrentFiber() != null;
    }

    public static long getCurrentRun() {
        Fiber f = currentFiber();
        if (f == null)
            throw new IllegalStateException("Not in fiber");
        return f.getRun();
    }

    @Override
    public final boolean isFiber() {
        return true;
    }

    @Override
    public final Object getUnderlying() {
        return this;
    }

    /**
     * Suspends (deschedules) the currently running Fiber unless the
     * permit is available.
     * <p/>
     * This method must be called directly on the fiber class, even when subclassing Fiber, i.e., like this {@code Fiber.park}.
     * <p/>
     * Returns {@code true} iff we've been suspended and then resumed.
     *
     * @throws SuspendExecution      This exception is used for control transfer and must never be caught.
     * @throws IllegalStateException If not called from a Fiber
     */
    static boolean park(Object blocker, ParkAction postParkActions, long timeout, TimeUnit unit) throws SuspendExecution {
        return verifySuspend().park1(blocker, postParkActions, timeout, unit);
    }

    static boolean park(Object blocker, ParkAction postParkActions) throws SuspendExecution {
        return park(blocker, postParkActions, 0, null);
    }

    public static boolean park(Object blocker, long timeout, TimeUnit unit) throws SuspendExecution {
        return park(blocker, null, timeout, unit);
    }

    public static void park(Object blocker) throws SuspendExecution {
        park(blocker, null, 0, null);
    }

    public static void park(long timeout, TimeUnit unit) throws SuspendExecution {
        park(null, null, timeout, unit);
    }

    public static void park() throws SuspendExecution {
        park(null, null, 0, null);
    }

    public static void yield() throws SuspendExecution {
        verifySuspend().yield1();
    }

    public static void parkAndUnpark(Fiber other) throws SuspendExecution {
        parkAndUnpark(other, null);
    }

    public static void parkAndUnpark(Fiber other, Object blocker) throws SuspendExecution {
        verifySuspend().parkAndUnpark1(other, blocker, 0, TimeUnit.NANOSECONDS);
    }

    public static void yieldAndUnpark(Fiber other, Object blocker) throws SuspendExecution {
        verifySuspend().yieldAndUnpark1(other, blocker, 0, TimeUnit.NANOSECONDS);
    }

    public static void yieldAndUnpark(Fiber other) throws SuspendExecution {
        yieldAndUnpark(other, null);
    }

    public static void sleep(long millis) throws InterruptedException, SuspendExecution {
        sleep(millis, TimeUnit.MILLISECONDS);
    }

    public static void sleep(long millis, int nanos) throws InterruptedException, SuspendExecution {
        sleep(TimeUnit.MILLISECONDS.toNanos(millis) + nanos, TimeUnit.NANOSECONDS);
    }

    public static void sleep(long duration, TimeUnit unit) throws InterruptedException, SuspendExecution {
        verifySuspend().sleep1(duration, unit);
    }

    public static boolean interrupted() {
        final Fiber current = currentFiber();
        if (current == null)
            throw new IllegalStateException("Not called on a fiber");
        final boolean interrupted = current.isInterrupted();
        if (interrupted)
            current.interrupted = false;
        return interrupted;
    }

    /**
     * Returns {@code true} iff we've been suspended and then resumed.
     * (The return value in the Java code is actually ignored. It is generated and injected in InstrumentMethod.accept())
     * <p/>
     *
     * @param blocker
     * @param postParkAction
     * @param timeout
     * @param unit
     * @return {@code true} if this fiber actually parked; {@code false} otherwise (if the lease was already available).
     * @throws SuspendExecution
     */
    private boolean park1(Object blocker, ParkAction postParkAction, long timeout, TimeUnit unit) throws SuspendExecution {
        record(1, "Fiber", "park", "Parking %s blocker: %s", this, blocker);
        if (isRecordingLevel(2) && !getStackTrace)
            record(2, "Fiber", "park", "Parking %s at %s", this, Arrays.toString(getStackTrace()));
        if (prePark != null)
            prePark.run(this);
        this.postPark = postParkAction;
        if (timeout > 0 && unit != null)
            this.timeoutTask = scheduler.schedule(this, blocker, timeout, unit);

        return task.park(blocker, postParkAction != null); // postParkActions != null iff parking for FiberAsync
    }

    private void yield1() throws SuspendExecution {
        if (isRecordingLevel(2))
            record(2, "Fiber", "yield", "Yielding %s at %s", this, Arrays.toString(getStackTrace()));
        if (prePark != null)
            prePark.run(this);

        task.yield();
    }

    private void parkAndUnpark1(Fiber other, Object blocker, long timeout, TimeUnit unit) throws SuspendExecution {
        record(1, "Fiber", "parkAndUnpark", "Parking %s and unparking %s blocker: %s", this, other, blocker);
        if (!other.exec(blocker, timeout, unit))
            other.unpark(blocker);
        park1(blocker, null, -1, null);
    }

    private void yieldAndUnpark1(Fiber other, Object blocker, long timeout, TimeUnit unit) throws SuspendExecution {
        record(1, "Fiber", "yieldAndUnpark", "Yielding %s and unparking %s blocker: %s", this, other, blocker);
        if (!other.exec(blocker, timeout, unit)) {
            other.unpark(blocker);
            yield1();
        }
    }

    void preempt() throws SuspendExecution {
        if (isRecordingLevel(2))
            record(2, "Fiber", "preempt", "Preempting %s at %s", this, Arrays.toString(getStackTrace()));
        task.yield();
    }

    boolean exec() {
        if (future().isDone())
            return true;
        if (state == State.RUNNING)
            throw new IllegalStateException("Not new or suspended");

        cancelTimeoutTask();

        final FibersMonitor monitor = getMonitor();
        if (Debug.isDebug())
            record(1, "Fiber", "exec", "running %s %s %s", state, this, run);
        // if (monitor != null && state == State.STARTED)
        //    monitor.fiberStarted(this); - done elsewhere

        final Thread currentThread = Thread.currentThread();
        final Object old = getCurrentTarget(currentThread);// getCurrentFiber(); // a fiber can directly call exec on another fiber, e.g.: Channel.sendSync
        installFiberDataInThread(currentThread);
        // as of now we're no longer running in the enclosing thread, but in the fiber itself.

        run++;
        // preemptionCredits = PREEMPTION_CREDITS;
        runningThread = currentThread;
        state = State.RUNNING; // TODO: ??? orderedSetState(State.RUNNING);

        boolean restored = false;
        try {
            try {
                final V res = run1(); // we jump into the continuation

                runningThread = null;
                state = State.TERMINATED;
                record(1, "Fiber", "exec", "finished %s %s res: %s", state, this, this.result);
                monitorFiberTerminated(monitor);

                setResult(res);

                return true;
            } catch (RuntimeSuspendExecution e) {
                throw (SuspendExecution) e.getCause();
            }
        } catch (SuspendExecution ex) {
            assert ex == SuspendExecution.PARK || ex == SuspendExecution.YIELD;
            //stack.dump();
            stack.resumeStack();
            runningThread = null;
            orderedSetState(timeoutTask != null ? State.TIMED_WAITING : State.WAITING);

            final ParkAction ppa = postPark;
            clearRunSettings();

            restoreThreadData(currentThread, old);
            // as of now we're no longer running in the fiber (but in the enclosing thread)
            restored = true;

            record(1, "Fiber", "exec", "parked %s %s", state, this);
            task.doPark(ex == SuspendExecution.YIELD); // now we can complete parking

            assert ppa == null || ex == SuspendExecution.PARK; // can't have postParkActions on yield
            if (ppa != null)
                ppa.run(this);

//            if (monitor != null)
//                monitor.fiberSuspended();
            return false;
        } catch (Throwable t) {
            clearRunSettings();
            runningThread = null;

            if (Debug.isDebug()) {
                if (t instanceof InterruptedException)
                    record(1, "Fiber", "exec", "InterruptedException: %s, %s", state, this);
                else {
                    StringWriter sw = new StringWriter();
                    t.printStackTrace(new PrintWriter(sw));
                    record(1, "Fiber", "exec", "Exception in %s %s: %s %s", state, this, t, sw.toString());
                }
            }

            try {
                if (t instanceof InterruptedException) {
                    throw new RuntimeException(t);
                } else {
                    onException(t);
                    throw Exceptions.rethrow(t);
                }
            } finally {
                state = State.TERMINATED;
<<<<<<< HEAD
                task.setState(0);
=======
                task.setState(0); // Some error conditions -- when the fiber isn't instrumented well -- may leave it in an inconsistent state (PARKING)
>>>>>>> 40176819
                monitorFiberTerminated(monitor);
                setException(t);
            }
        } finally {
            if (!restored)
                restoreThreadData(currentThread, old);
        }
    }

    void setResult(V res) {
        try {
            if (USE_VAL_FOR_RESULT)
                ((Val<V>) this.result).set(res);
            else
                this.result = res;
        } catch (IllegalStateException e) {
        }
    }

    private void setException(Throwable t) {
        try {
            if (USE_VAL_FOR_RESULT)
                ((Val<V>) this.result).setException(t);
        } catch (IllegalStateException e) {
        }
    }

    private void clearRunSettings() {
        this.prePark = null;
        this.postPark = null;
        //this.inExec = false;
        this.noPreempt = false;
    }

    private StackTraceElement[] execStackTrace1() {
        if (future().isDone())
            return null;
        if (state == State.RUNNING)
            throw new IllegalStateException("Not new or suspended");

        this.getStackTrace = true;
        final Thread currentThread = Thread.currentThread();
        final Object old = getCurrentTarget(currentThread);
        setCurrentFiber(this, currentThread);

        try {
            try {
                run1(); // we jump into the continuation
                throw new AssertionError();
            } catch (RuntimeSuspendExecution e) {
                throw (SuspendExecution) e.getCause();
            }
        } catch (SuspendExecution | IllegalStateException ex) {
            assert ex != SuspendExecution.PARK && ex != SuspendExecution.YIELD;
            //stack.dump();
            stack.resumeStack();

            setCurrentTarget(old, currentThread);

            this.noPreempt = false;
            this.getStackTrace = false;

            task.doPark(false); // now we can complete parking

            StackTraceElement[] st = ex.getStackTrace();

            if (ex instanceof IllegalStateException) { // special case for sleep (not recognized as a yield method by instrumentation
                int index = -1;
                for (int i = 0; i < st.length; i++) {
                    if (Fiber.class.getName().equals(st[i].getClassName()) && "sleep".equals(st[i].getMethodName())) {
                        index = i;
                        break;
                    }
                }
                assert index >= 0;
                st = skipStackTraceElements(st, index);
            } else
                st = skipStackTraceElements(st, 2); // skip Fiber.onResume and Stack.postRestore
            return st;
        } catch (Throwable ex) {
            throw new AssertionError(ex);
        }
    }

    public FibersMonitor getMonitor() {
        if (scheduler == null)
            return null;
        return scheduler.getMonitor();
    }

    private void monitorFiberTerminated(FibersMonitor monitor) {
        if (monitor != null)
            monitor.fiberTerminated(this);
    }

    private void cancelTimeoutTask() {
        if (timeoutTask != null) {
            timeoutTask.cancel(false);
            timeoutTask = null;
        }
    }

    private void installFiberDataInThread(Thread currentThread) {
        record(1, "Fiber", "installFiberDataInThread", "%s <-> %s", this, currentThread);
        installFiberLocals(currentThread);
        installFiberContextClassLoader(currentThread);
        if (MAINTAIN_ACCESS_CONTROL_CONTEXT)
            installFiberInheritedAccessControlContext(currentThread);
        setCurrentFiber(this, currentThread);
    }

    private void restoreThreadData(Thread currentThread, Object old) {
        record(1, "Fiber", "restoreThreadData", "%s <-> %s", this, currentThread);
        restoreThreadLocals(currentThread);
        restoreThreadContextClassLoader(currentThread);
        if (MAINTAIN_ACCESS_CONTROL_CONTEXT)
            restoreThreadInheritedAccessControlContext(currentThread);
        setCurrentTarget(old, currentThread);
    }

    /**
     * Also called by {@link TrueThreadLocal}.
     *
     * @param currentThread
     */
    void installFiberLocals(Thread currentThread) {
        switchFiberAndThreadLocals(currentThread, true);
    }

    /**
     * Also called by {@link TrueThreadLocal}.
     *
     * @param currentThread
     */
    void restoreThreadLocals(Thread currentThread) {
        switchFiberAndThreadLocals(currentThread, false);
    }

    private void switchFiberAndThreadLocals(Thread currentThread, boolean install) {
        if (scheduler == null) // in tests
            return;

        Object tmpThreadLocals = ThreadAccess.getThreadLocals(currentThread);
        Object tmpInheritableThreadLocals = ThreadAccess.getInheritableThreadLocals(currentThread);

        if (isRecordingLevel(2)) {
            record(2, "Fiber", "switchFiberAndThreadLocals", "fiberLocals: %s", ThreadUtil.getThreadLocalsString(install ? this.fiberLocals : tmpThreadLocals));
            record(2, "Fiber", "switchFiberAndThreadLocals", "inheritableFiberLocals: %s", ThreadUtil.getThreadLocalsString(install ? this.inheritableFiberLocals : tmpInheritableThreadLocals));
        }

        ThreadAccess.setThreadLocals(currentThread, this.fiberLocals);
        ThreadAccess.setInheritablehreadLocals(currentThread, this.inheritableFiberLocals);

        this.fiberLocals = tmpThreadLocals;
        this.inheritableFiberLocals = tmpInheritableThreadLocals;
    }

    private void installFiberContextClassLoader(Thread currentThread) {
        final ClassLoader origContextClassLoader = ThreadAccess.getContextClassLoader(currentThread);
        ThreadAccess.setContextClassLoader(currentThread, contextClassLoader);
        this.contextClassLoader = origContextClassLoader;
    }

    private void restoreThreadContextClassLoader(Thread currentThread) {
        final ClassLoader origContextClassLoader = contextClassLoader;
        this.contextClassLoader = ThreadAccess.getContextClassLoader(currentThread);
        ThreadAccess.setContextClassLoader(currentThread, origContextClassLoader);
    }

    private void installFiberInheritedAccessControlContext(Thread currentThread) {
        final AccessControlContext origAcc = ThreadAccess.getInheritedAccessControlContext(currentThread);
        ThreadAccess.setInheritedAccessControlContext(currentThread, inheritedAccessControlContext);
        this.inheritedAccessControlContext = origAcc;
    }

    private void restoreThreadInheritedAccessControlContext(Thread currentThread) {
        final AccessControlContext origAcc = inheritedAccessControlContext;
        this.inheritedAccessControlContext = ThreadAccess.getInheritedAccessControlContext(currentThread);
        ThreadAccess.setInheritedAccessControlContext(currentThread, origAcc);
    }

    private void setCurrentFiber(Fiber fiber, Thread currentThread) {
        if (scheduler != null)
            scheduler.setCurrentFiber(fiber, currentThread);
        else
            currentStrand.set(fiber);
    }

    private void setCurrentTarget(Object target, Thread currentThread) {
        if (scheduler != null) // in tests
            scheduler.setCurrentTarget(target, currentThread);
        else
            currentStrand.set(null);
    }

    private Object getCurrentTarget(Thread currentThread) {
        if (scheduler == null) // in tests
            return null;
        return scheduler.getCurrentTarget(currentThread);
    }

    private static Fiber getCurrentFiber() {
        final Thread currentThread = Thread.currentThread();
        if (FiberForkJoinScheduler.isFiberThread(currentThread))
            return FiberForkJoinScheduler.getTargetFiber(currentThread);
        else {
            final Strand s = currentStrand.get();
            return s instanceof Fiber ? (Fiber) s : null;
        }
    }

    static final class DummyRunnable implements Runnable {
        final Fiber fiber;

        public DummyRunnable(Fiber fiber) {
            this.fiber = fiber;
        }

        @Override
        public void run() {
            throw new RuntimeException("This method shouldn't be run. This object is a placeholder.");
        }
    }

    private V run1() throws SuspendExecution, InterruptedException {
        return run(); // this method is always on the stack trace. used for verify instrumentation
    }

    protected V run() throws SuspendExecution, InterruptedException {
        if (target != null)
            return target.run();
        return null;
    }

    /**
     * Causes the current strand's {@link ThreadLocal thread-locals} to be inherited by this fiber. By default only {@link InheritableThreadLocal}s
     * are inherited.<p/>
     * This method must be called <i>before</i> the fiber is started (i.e. before the {@link #start() start} method is called.
     * Otherwise, an {@link IllegalStateException} is thrown.
     *
     * @return {@code this}
     */
    public Fiber inheritThreadLocals() {
        if (state != State.NEW)
            throw new IllegalStateException("Method called on a started fiber");
        this.fiberLocals = ThreadAccess.cloneThreadLocalMap(ThreadAccess.getThreadLocals(Thread.currentThread()));
        return this;
    }

    /**
     *
     * @return {@code this}
     */
    @Override
    public final Fiber<V> start() {
        if (!casState(State.NEW, State.STARTED)) {
            if (state == State.TERMINATED && future().isCancelled())
                return this;
            throw new IllegalThreadStateException("Fiber has already been started or has died");
        }
        getMonitor().fiberStarted(this);
        task.submit();
        return this;
    }

    protected void onParked() {
    }

    protected void onResume() throws SuspendExecution, InterruptedException {
        if (getStackTrace) {
            try {
                park1(null, null, 0, null);
            } catch (SuspendExecution e) {
            }
            SuspendExecution ex = new SuspendExecution();
            ex.setStackTrace(new Throwable().getStackTrace());
            throw ex;
        }

        record(1, "Fiber", "onResume", "Resuming %s", this);
        if (isRecordingLevel(2))
            record(2, "Fiber", "onResume", "Resuming %s at: %s", this, Arrays.toString(getStackTrace()));
    }

    final void preemptionPoint(int type) throws SuspendExecution {
        if (noPreempt)
            return;
        if (shouldPreempt(type))
            preempt();
    }

    protected boolean shouldPreempt(int type) {
        // 0 - backbranch
        // 1 - call
//        if (PREEMPTION) {
//            assert type == 1;
//            preemptionCredits -= 3;
//            if (preemptionCredits < 0) {
//                final long now = System.nanoTime();
//                if (runStart == 0)
//                    runStart = now;
//                else if (TimeUnit.NANOSECONDS.toMicros(now - runStart) > TIME_SLICE_MICRO)
//                    return true;
//                preemptionCredits = 1000;
//            }
//        }
        return false;
    }

    protected void onCompletion() {
    }

    protected void onException(Throwable t) {
        try {
            UncaughtExceptionHandler ueh;
            if ((ueh = uncaughtExceptionHandler) != null)
                ueh.uncaughtException(this, t);
            else if ((ueh = defaultUncaughtExceptionHandler) != null)
                ueh.uncaughtException(this, t);
        } catch (Exception e) {
            if (e != t && t != null)
                t.addSuppressed(e);
        }
        throw Exceptions.rethrow(t);
    }

    @Override
    public final void interrupt() {
        if (traceInterrupt)
            interruptStack = new InterruptedException();
        interrupted = true;
        unpark(FiberTask.EMERGENCY_UNBLOCKER);
    }

    @Override
    public final boolean isInterrupted() {
        return interrupted;
    }

    @Override
    public final InterruptedException getInterruptStack() {
        if (!traceInterrupt)
            return null;
        return interruptStack;
    }

    @Override
    public final boolean isAlive() {
        return state != State.NEW && !future().isDone();
    }

    @Override
    public final State getState() {
        return state;
    }

    @Override
    public final boolean isTerminated() {
        return state == State.TERMINATED;
    }

    @Override
    public final Object getBlocker() {
        return task.getBlocker();
    }

//    public final Strand getParent() {
//        return parent;
//    }
    final boolean exec(Object blocker, long timeout, TimeUnit unit) {
        if (!scheduler.isCurrentThreadInScheduler())
            return false;
        record(1, "Fiber", "exec", "Blocker %s attempting to immediately execute %s", blocker, this);

        if (!tryUnpark(blocker, timeout, unit)) {
            record(1, "Fiber", "exec", "Blocker %s attempt to immediately execute %s FAILED", blocker, this);
            return false;
        }

        immediateExecHelper();
        return true;
    }

    /**
     * Executes fiber on this thread, after waiting until the given blocker is indeed the fiber's blocker, and that the fiber is not being run concurrently.
     *
     * @param blocker
     * @return {@code true} if the task has been executed by this method; {@code false} otherwise.
     */
    final boolean exec(Object blocker, ParkAction prePark) {
        if (!scheduler.isCurrentThreadInScheduler())
            return false;
        record(1, "Fiber", "exec", "Blocker %s attempting to immediately execute %s", blocker, this);

        if (blocker != getBlocker() || !task.tryUnpark(blocker)) {
            record(1, "Fiber", "exec", "Blocker %s attempt to immediately execute %s FAILED", blocker, this);
            return false;
        }

        this.prePark = prePark;
        immediateExecHelper();
        return true;
    }

    private void immediateExecHelper() {
//        final FibersMonitor monitor = getMonitor();
//        if (monitor != null)
//            monitor.fiberResumed();

        this.noPreempt = true;
        //this.inExec = true;
        task.doExec();
    }

//    boolean isInExec() {
//        return inExec;
//    }
    private StackTraceElement[] execStackTrace(long timeout, TimeUnit unit) {
        if (!tryUnpark(null, timeout, unit))
            return null;

        this.noPreempt = true;
        return execStackTrace1();
    }

    private FiberInfo execFiberInfo(long timeout, TimeUnit unit) {
        if (!tryUnpark(null, timeout, unit))
            return null;

        final State s = this.state;
        this.noPreempt = true;
        final StackTraceElement[] st = execStackTrace1();
        final Object blocker = getBlocker();
        return makeFiberInfo(s, blocker, st);
    }

    private boolean tryUnpark(Object unblocker, long timeout, TimeUnit unit) {
        long start = 0;
        for (int i = 0;; i++) {
            Object b = getBlocker();
            boolean tu;
            if ((unblocker != null ? b == unblocker : true) && (tu = task.tryUnpark(unblocker)))
                return true;
            if ((start = isTimeoutExpired(i, start, timeout, unit)) < 0)
                return false;
        }
    }

    private long isTimeoutExpired(int iter, long start, long timeout, TimeUnit unit) {
        if (unit != null && timeout == 0)
            return -1;
        if (unit != null && timeout > 0 && iter > (1 << 12)) {
            if (start == 0)
                start = System.nanoTime();
            else if (iter % 100 == 0) {
                if (System.nanoTime() - start > unit.toNanos(timeout))
                    return -1;
            }
        }
        return start;
    }

    Object getUnparker() {
        return task.getUnparker();
    }

    StackTraceElement[] getUnparkStackTrace() {
        return task.getUnparkStackTrace();
    }

    /**
     * Makes available the permit for this fiber, if it was not already available.
     * If the fiber was blocked on {@code park} then it will unblock.
     * Otherwise, its next call to {@code park} is guaranteed not to block.
     */
    @Override
    public final void unpark() {
        record(1, "Fiber", "unpark", "Unpark %s", this);
        task.unpark();
    }

    @Override
    public final void unpark(Object unblocker) {
        record(1, "Fiber", "unpark", "Unpark %s by %s", this, unblocker);
        task.unpark(unblocker);
    }

    @Override
    @Suspendable
    public final void join() throws ExecutionException, InterruptedException {
        get();
    }

    @Override
    @Suspendable
    public final void join(long timeout, TimeUnit unit) throws ExecutionException, InterruptedException, TimeoutException {
        get(timeout, unit);
    }

    public final Fiber<V> joinNoSuspend() throws ExecutionException, InterruptedException {
        task.get();
        return this;
    }

    public final Fiber<V> joinNoSuspend(long timeout, TimeUnit unit) throws ExecutionException, InterruptedException, TimeoutException {
        task.get(timeout, unit);
        return this;
    }

    @Override
    @Suspendable
    public final V get() throws ExecutionException, InterruptedException {
        try {
            return future().get();
        } catch (RuntimeExecutionException t) {
            throw new ExecutionException(t.getCause());
        }
    }

    @Override
    @Suspendable
    public final V get(long timeout, TimeUnit unit) throws ExecutionException, InterruptedException, TimeoutException {
        try {
            return future().get(timeout, unit);
        } catch (RuntimeExecutionException t) {
            throw new ExecutionException(t.getCause());
        }
    }

    @Override
    public final boolean isDone() {
        return isTerminated();
    }

    @Override
    public final boolean cancel(boolean mayInterruptIfRunning) {
        if (casState(State.NEW, State.TERMINATED))
            future().cancel(mayInterruptIfRunning);
        else
            interrupt();
        return !isDone();
    }

    @Override
    public final boolean isCancelled() {
        return future().isCancelled();
    }

    private void sleep1(long timeout, TimeUnit unit) throws InterruptedException, SuspendExecution {
        if (getStackTrace) { // special case because this method isn't instrumented
            onResume();
            assert false : "shouldn't get here";
        }
        // this class's methods aren't instrumented, so we can't rely on the stack. This method will be called again when unparked
        try {
            for (;;) {
                if (interrupted)
                    throw new InterruptedException();
                final long now = System.nanoTime();
                if (sleepStart == 0)
                    this.sleepStart = now;
                final long deadline = sleepStart + unit.toNanos(timeout);
                final long left = deadline - now;
                if (left <= 0) {
                    this.sleepStart = 0;
                    return;
                }
                park1(null, null, left, TimeUnit.NANOSECONDS); // must be the last statement because we're not instrumented so we don't return here when awakened
            }
        } catch (SuspendExecution s) {
            throw s;
        } catch (Throwable t) {
            this.sleepStart = 0;
            throw t;
        }
    }

    /**
     * Set the handler invoked when this fiber abruptly terminates
     * due to an uncaught exception.
     * <p>
     * A fiber can take full control of how it responds to uncaught
     * exceptions by having its uncaught exception handler explicitly set.
     *
     * @param eh the object to use as this fiber's uncaught exception
     *           handler. If {@code null} then this fiber has no explicit handler.
     * @see #setDefaultUncaughtExceptionHandler
     */
    @Override
    public final void setUncaughtExceptionHandler(UncaughtExceptionHandler eh) {
        this.uncaughtExceptionHandler = eh;
    }

    /**
     * Returns the handler invoked when this fiber abruptly terminates
     * due to an uncaught exception.
     */
    @Override
    public final UncaughtExceptionHandler getUncaughtExceptionHandler() {
        return uncaughtExceptionHandler;
    }

    /**
     * Returns the default handler invoked when a fiber abruptly terminates
     * due to an uncaught exception. If the returned value is {@code null},
     * there is no default.
     *
     * @see #setDefaultUncaughtExceptionHandler
     */
    public static UncaughtExceptionHandler getDefaultUncaughtExceptionHandler() {
        return defaultUncaughtExceptionHandler;
    }

    /**
     * Set the default handler invoked when a fiber abruptly terminates
     * due to an uncaught exception, and no other handler has been defined
     * for that fiber.
     *
     * @param eh the object to use as the default uncaught exception handler.
     *           If {@code null} then there is no default handler.
     *
     * @see #setUncaughtExceptionHandler
     * @see #getUncaughtExceptionHandler
     */
    public static void setDefaultUncaughtExceptionHandler(UncaughtExceptionHandler eh) {
        Fiber.defaultUncaughtExceptionHandler = eh;
    }

    static void setCurrentStrand(Strand f) {
        currentStrand.set(f);
    }

    static Strand getCurrentStrand() {
        return currentStrand.get();
    }

    Thread getRunningThread() {
        return runningThread;
    }

    @Override
    public final StackTraceElement[] getStackTrace() {
        StackTraceElement[] threadStack = null;
        if (currentFiber() == this)
            threadStack = skipStackTraceElements(Thread.currentThread().getStackTrace(), 1); // remove Thread.getStackTrace
        else {
            for (;;) {
                if (state == State.TERMINATED || state == State.NEW)
                    break;
                if (state == State.RUNNING) {
                    final long r = run;
                    final Thread t = runningThread;
                    if (t != null)
                        threadStack = t.getStackTrace();
                    if (t != null && state == State.RUNNING && run == r && runningThread == t)
                        break;
                } else {
                    threadStack = execStackTrace(1, TimeUnit.MILLISECONDS);
                    if (threadStack != null) {
                        // we need to unpark because if someone else had tried to unpark while we were in execStackTrace(), it would have silently failed.
                        unpark("getStackTrace");
                        break;
                    }
                }
            }
        }
        return threadToFiberStack(threadStack);
    }

    final FiberInfo getFiberInfo(boolean stack) {
        if (currentFiber() == this)
            return makeFiberInfo(State.RUNNING, null, stack ? skipStackTraceElements(Thread.currentThread().getStackTrace(), 1) : null); // remove Thread.getStackTrace
        else {
            for (;;) {
                if (state == State.TERMINATED || state == State.NEW)
                    return makeFiberInfo(state, null, null);
                if (state == State.RUNNING) {
                    if (stack) {
                        final long r = run;
                        final Thread t = runningThread;
                        StackTraceElement[] threadStack = null;
                        if (t != null)
                            threadStack = t.getStackTrace();
                        if (state == State.RUNNING && run == r && runningThread == t)
                            return makeFiberInfo(State.RUNNING, null, threadStack);
                    } else
                        return makeFiberInfo(State.RUNNING, null, null);
                } else {
                    if (stack) {
                        FiberInfo fi = execFiberInfo(1, TimeUnit.MILLISECONDS);
                        if (fi != null) {
                            // we need to unpark because if someone else had tried to unpark while we were in execStackTrace(), it would have silently failed.
                            unpark();
                            return fi;
                        }
                    } else {
                        State s;
                        if ((s = state) == State.WAITING || s == State.TIMED_WAITING) {
                            Object blocker = getBlocker();
                            if ((s = state) == State.WAITING || s == State.TIMED_WAITING)
                                return makeFiberInfo(s, blocker, null);
                        }
                    }

                }
            }
        }
    }

    private FiberInfo makeFiberInfo(State state, Object blocker, StackTraceElement[] stackTrace) {
        return new FiberInfo(fid, getName(), state, blocker, threadToFiberStack(stackTrace));
    }

    private static StackTraceElement[] threadToFiberStack(StackTraceElement[] threadStack) {
        if (threadStack == null)
            return null;
        if (threadStack.length == 0)
            return threadStack;

        int count = 0;
        for (StackTraceElement ste : threadStack) {
            count++;
            if (Fiber.class.getName().equals(ste.getClassName())) {
                if ("run".equals(ste.getMethodName()))
                    break;
                if ("run1".equals(ste.getMethodName())) {
                    count--;
                    break;
                }
            }
        }

        StackTraceElement[] fiberStack = new StackTraceElement[count];
        System.arraycopy(threadStack, 0, fiberStack, 0, count);
        return fiberStack;
    }

    public static void dumpStack() {
        verifyCurrent();
        printStackTrace(new Exception("Stack trace"), System.err);
    }

    @SuppressWarnings("CallToThrowablePrintStackTrace")
    private static void printStackTrace(Throwable t, java.io.OutputStream out) {
        t.printStackTrace(new java.io.PrintStream(out) {
            boolean seenExec;

            @Override
            public void println(String x) {
                if (x.startsWith("\tat ")) {
                    if (seenExec)
                        return;
                    if (x.startsWith("\tat " + Fiber.class.getName() + ".exec")) {
                        seenExec = true;
                        return;
                    }
                }
                super.println(x);
            }
        });
    }

    V getResult() {
        if (USE_VAL_FOR_RESULT)
            return null;
        return (V) result;
    }

    @Override
    public final String toString() {
        return "Fiber@" + fid + (name != null ? (':' + name) : "")
                + "[task: " + task + ", target: " + Objects.systemToString(target) + ", scheduler: " + scheduler + ']';
    }

    final Stack getStack() {
        return stack;
    }

    /**
     * An action to perform before or after a park (but always before the fiber has woken up)
     */
    static interface ParkAction {
        /**
         * Called by Fiber immediately before or after park.
         * This method may not use any ThreadLocals as they have been rest by the time the method is called.
         *
         * @param current
         */
        void run(Fiber current);
    }

    private static Fiber verifySuspend() {
        return verifySuspend(verifyCurrent());
    }

    static Fiber verifySuspend(Fiber current) {
        if (verifyInstrumentation)
            checkInstrumentation();
        return current;
    }

    private static Fiber verifyCurrent() {
        Fiber current = currentFiber();
        if (current == null) {
            final Stack stack = Stack.getStack();
            if (stack != null) {
                current = stack.getFiber();
                if (!current.getStackTrace)
                    throw new AssertionError();
                return current;
            }
            throw new IllegalStateException("Not called on a fiber (current strand: " + Strand.currentStrand() + ")");
        }
        return current;
    }

    private static String sourceLineToDesc(int sourceLine) {
        if (sourceLine == -1)
            return "UNKNOWN";
        else
            return Integer.toString(sourceLine);
    }

    private static boolean checkInstrumentation() {
        return checkInstrumentation(ExtendedStackTrace.here());
    }

    @SuppressWarnings("null")
    private static boolean checkInstrumentation(ExtendedStackTrace st) {
        boolean ok = true;
        StringBuilder stackTrace = null;

        final ExtendedStackTraceElement[] stes = st.get();
        for (int i = 0; i < stes.length; i++) {
            final ExtendedStackTraceElement ste = stes[i];
            if (ste.getClassName().equals(Thread.class.getName()) && ste.getMethodName().equals("getStackTrace"))
                continue;
            if (ste.getClassName().equals(ExtendedStackTrace.class.getName()))
                continue;
            if (!ok)
                printTraceLine(stackTrace, ste);
            if (ste.getClassName().contains("$$Lambda$"))
                continue;

            if (!ste.getClassName().equals(Fiber.class.getName()) && !ste.getClassName().startsWith(Fiber.class.getName() + '$')
                    && !ste.getClassName().equals(Stack.class.getName()) && !SuspendableHelper.isWaiver(ste.getClassName(), ste.getMethodName())) {
                final Class<?> clazz = ste.getDeclaringClass();
                boolean classInstrumented = SuspendableHelper.isInstrumented(clazz);
                final /*Executable*/ Member m = SuspendableHelper.lookupMethod(ste);
                if (m != null) {
                    boolean methodInstrumented = SuspendableHelper.isInstrumented(m);
                    Pair<Boolean, int[]> callSiteInstrumented = SuspendableHelper.isCallSiteInstrumented(m, ste.getLineNumber(), stes, i);
                    if (!classInstrumented || !methodInstrumented || !callSiteInstrumented.getFirst()) {
                        if (ok)
                            stackTrace = initTrace(i, stes);

                        if (!classInstrumented || !methodInstrumented)
                            stackTrace.append(" **");
                        else if (!callSiteInstrumented.getFirst())
                            stackTrace.append(" !! (instrumented suspendable calls at: ")
                                    .append(callSiteInstrumented.getSecond() == null ? "[]" : Arrays.toString(callSiteInstrumented.getSecond()))
                                    .append(")");
                        ok = false;
                    }
                } else {
                    if (ok)
                        stackTrace = initTrace(i, stes);

                    stackTrace.append(" **"); // Methods can only be found via source lines in @Instrumented annotations
                    ok = false;
                }
            } else if (ste.getClassName().equals(Fiber.class.getName()) && ste.getMethodName().equals("run1")) {
                if (!ok) {
                    final String str = "Uninstrumented methods (marked '**') or call-sites (marked '!!') detected on the call stack: " + stackTrace;
                    if (Debug.isUnitTest())
                        throw new VerifyInstrumentationException(str);
                    System.err.println("WARNING: " + str);
                }
                return ok;
            }
        }
        throw new IllegalStateException("Not run through Fiber.exec(). (trace: " + Arrays.toString(stes) + ")");
    }

    private static StringBuilder initTrace(int i, ExtendedStackTraceElement[] stes) {
        final StringBuilder stackTrace = new StringBuilder();
        for (int j = 0; j <= i; j++) {
            final ExtendedStackTraceElement ste2 = stes[j];
            if (ste2.getClassName().equals(Thread.class.getName()) && ste2.getMethodName().equals("getStackTrace"))
                continue;
            printTraceLine(stackTrace, ste2);
        }
        return stackTrace;
    }

    private static void printTraceLine(StringBuilder stackTrace, ExtendedStackTraceElement ste) {
        stackTrace.append("\n\tat ").append(ste);
        final Member m = SuspendableHelper.lookupMethod(ste);
        if (SuspendableHelper.isOptimized(m))
            stackTrace.append(" (optimized)");
    }

    @SuppressWarnings("unchecked")
    private static boolean isInstrumented(Class clazz) {
        boolean res = clazz.isAnnotationPresent(Instrumented.class);
        if (!res)
            res = isInstrumented0(clazz); // a second chance
        return res;
    }

    private static boolean isInstrumented0(Class clazz) {
        // Sometimes, a child class does not implement any suspendable methods AND is loaded before its superclass (that does). Test for that:
        Class superclazz = clazz.getSuperclass();
        if (superclazz != null) {
            if (superclazz.isAnnotationPresent(Instrumented.class)) {
                // make sure the child class doesn't have any suspendable methods
                Method[] ms = clazz.getDeclaredMethods();
                for (Method m : ms) {
                    for (Class et : m.getExceptionTypes()) {
                        if (et.equals(SuspendExecution.class))
                            return false;
                    }
                    if (m.isAnnotationPresent(Suspendable.class))
                        return false;
                }
                return true;
            } else
                return isInstrumented0(superclazz);
        } else
            return false;
    }

    @VisibleForTesting
    void resetState() {
        task.tryUnpark(null);
        assert task.getState() == FiberTask.RUNNABLE;
    }

    @VisibleForTesting
    void reset() {
        stack.resetStack();
    }

    private static final sun.misc.Unsafe UNSAFE = UtilUnsafe.getUnsafe();
    private static final long stateOffset;

    static {
        try {
            stateOffset = UNSAFE.objectFieldOffset(Fiber.class.getDeclaredField("state"));
        } catch (Exception ex) {
            throw new AssertionError(ex);
        }
    }

    private boolean casState(State expected, State update) {
        return UNSAFE.compareAndSwapObject(this, stateOffset, expected, update);
    }

    private void orderedSetState(State value) {
        UNSAFE.putOrderedObject(this, stateOffset, value);
    }

    //<editor-fold defaultstate="collapsed" desc="Recording">
    /////////// Recording ///////////////////////////////////
    protected final boolean isRecordingLevel(int level) {
        if (!Debug.isDebug())
            return false;
        final FlightRecorder.ThreadRecorder recorder = flightRecorder.get();
        if (recorder == null)
            return false;
        return recorder.recordsLevel(level);
    }

    protected final void record(int level, String clazz, String method, String format) {
        if (flightRecorder != null)
            record(flightRecorder.get(), level, clazz, method, format);
    }

    protected final void record(int level, String clazz, String method, String format, Object arg1) {
        if (flightRecorder != null)
            record(flightRecorder.get(), level, clazz, method, format, arg1);
    }

    protected final void record(int level, String clazz, String method, String format, Object arg1, Object arg2) {
        if (flightRecorder != null)
            record(flightRecorder.get(), level, clazz, method, format, arg1, arg2);
    }

    protected final void record(int level, String clazz, String method, String format, Object arg1, Object arg2, Object arg3) {
        if (flightRecorder != null)
            record(flightRecorder.get(), level, clazz, method, format, arg1, arg2, arg3);
    }

    protected final void record(int level, String clazz, String method, String format, Object arg1, Object arg2, Object arg3, Object arg4) {
        if (flightRecorder != null)
            record(flightRecorder.get(), level, clazz, method, format, arg1, arg2, arg3, arg4);
    }

    protected final void record(int level, String clazz, String method, String format, Object arg1, Object arg2, Object arg3, Object arg4, Object arg5) {
        if (flightRecorder != null)
            record(flightRecorder.get(), level, clazz, method, format, arg1, arg2, arg3, arg4, arg5);
    }

    protected final void record(int level, String clazz, String method, String format, Object arg1, Object arg2, Object arg3, Object arg4, Object arg5, Object arg6) {
        if (flightRecorder != null)
            record(flightRecorder.get(), level, clazz, method, format, arg1, arg2, arg3, arg4, arg5, arg6);
    }

    protected final void record(int level, String clazz, String method, String format, Object arg1, Object arg2, Object arg3, Object arg4, Object arg5, Object arg6, Object arg7) {
        if (flightRecorder != null)
            record(flightRecorder.get(), level, clazz, method, format, arg1, arg2, arg3, arg4, arg5, arg6, arg7);
    }

    protected final void record(int level, String clazz, String method, String format, Object... args) {
        if (flightRecorder != null)
            record(flightRecorder.get(), level, clazz, method, format, args);
    }

    private static void record(FlightRecorder.ThreadRecorder recorder, int level, String clazz, String method, String format) {
        if (recorder != null)
            recorder.record(level, makeFlightRecorderMessage(recorder, clazz, method, format, null));
    }

    private static void record(FlightRecorder.ThreadRecorder recorder, int level, String clazz, String method, String format, Object arg1) {
        if (recorder != null)
            recorder.record(level, makeFlightRecorderMessage(recorder, clazz, method, format, new Object[]{arg1}));
    }

    private static void record(FlightRecorder.ThreadRecorder recorder, int level, String clazz, String method, String format, Object arg1, Object arg2) {
        if (recorder != null)
            recorder.record(level, makeFlightRecorderMessage(recorder, clazz, method, format, new Object[]{arg1, arg2}));
    }

    private static void record(FlightRecorder.ThreadRecorder recorder, int level, String clazz, String method, String format, Object arg1, Object arg2, Object arg3) {
        if (recorder != null)
            recorder.record(level, makeFlightRecorderMessage(recorder, clazz, method, format, new Object[]{arg1, arg2, arg3}));
    }

    private static void record(FlightRecorder.ThreadRecorder recorder, int level, String clazz, String method, String format, Object arg1, Object arg2, Object arg3, Object arg4) {
        if (recorder != null)
            recorder.record(level, makeFlightRecorderMessage(recorder, clazz, method, format, new Object[]{arg1, arg2, arg3, arg4}));
    }

    private static void record(FlightRecorder.ThreadRecorder recorder, int level, String clazz, String method, String format, Object arg1, Object arg2, Object arg3, Object arg4, Object arg5) {
        if (recorder != null)
            recorder.record(level, makeFlightRecorderMessage(recorder, clazz, method, format, new Object[]{arg1, arg2, arg3, arg4, arg5}));
    }

    private static void record(FlightRecorder.ThreadRecorder recorder, int level, String clazz, String method, String format, Object arg1, Object arg2, Object arg3, Object arg4, Object arg5, Object arg6) {
        if (recorder != null)
            recorder.record(level, makeFlightRecorderMessage(recorder, clazz, method, format, new Object[]{arg1, arg2, arg3, arg4, arg5, arg6}));
    }

    private static void record(FlightRecorder.ThreadRecorder recorder, int level, String clazz, String method, String format, Object arg1, Object arg2, Object arg3, Object arg4, Object arg5, Object arg6, Object arg7) {
        if (recorder != null)
            recorder.record(level, makeFlightRecorderMessage(recorder, clazz, method, format, new Object[]{arg1, arg2, arg3, arg4, arg5, arg6, arg7}));
    }

    private static void record(FlightRecorder.ThreadRecorder recorder, int level, String clazz, String method, String format, Object... args) {
        if (recorder != null)
            recorder.record(level, makeFlightRecorderMessage(recorder, clazz, method, format, args));
    }

    private static FlightRecorderMessage makeFlightRecorderMessage(FlightRecorder.ThreadRecorder recorder, String clazz, String method, String format, Object[] args) {
        return new FlightRecorderMessage(clazz, method, format, args);
        //return ((FlightRecorderMessageFactory) recorder.getAux()).makeFlightRecorderMessage(clazz, method, format, args);
    }
    //</editor-fold>

    private static StackTraceElement[] skipStackTraceElements(StackTraceElement[] st, int skip) {
        if (skip >= st.length)
            return st; // something is wrong, but all the more reason not to lose the stacktrace
        final StackTraceElement[] st1 = new StackTraceElement[st.length - skip];
        System.arraycopy(st, skip, st1, 0, st1.length);
        return st1;
    }

    /**
     * Parks the fiber and allows the given callback to serialize it.
     *
     * @param writer a callback that can serialize the fiber.
     * @throws SuspendExecution
     */
    @SuppressWarnings("empty-statement")
    public static void parkAndSerialize(final FiberWriter writer) throws SuspendExecution {
//        if (writer == null)
//            return; // should only happen during unparkSerialized 
        while (!park(SERIALIZER_BLOCKER, new ParkAction() {
            @Override
            public void run(Fiber f) {
                f.record(1, "Fiber", "parkAndSerialize", "Serializing fiber %s", f);
                writer.write(f, getFiberSerializer());
            }
        }));
    }

    /**
     * Deserializes a fiber from the given byte array and unparks it.
     *
     * @param serFiber  The byte array containing a fiber's serialized form.
     * @param scheduler The {@link FiberScheduler} to use for scheduling the fiber.
     * @return The deserialized, running fiber.
     */
    public static <V> Fiber<V> unparkSerialized(byte[] serFiber, FiberScheduler scheduler) {
        final Fiber<V> f = (Fiber<V>) getFiberSerializer().read(serFiber);
        return unparkDeserialized(f, scheduler);
    }

    /**
     * Unparks a fiber that's been deserialized (with the help of {@link #getFiberSerializer()}
     *
     * @param f         The deserialized fiber
     * @param scheduler The {@link FiberScheduler} to use for scheduling the fiber.
     * @return The fiber
     */
    public static <V> Fiber<V> unparkDeserialized(Fiber<V> f, FiberScheduler scheduler) {
        f.record(1, "Fiber", "unparkDeserialized", "Deserialized fiber %s", f);
        final Thread currentThread = Thread.currentThread();
        f.fiberRef = new DummyRunnable(f);
        f.fid = nextFiberId();
        f.scheduler = scheduler;
        f.task = scheduler.newFiberTask(f);
        f.task.setState(FiberTask.PARKED);
        if (USE_VAL_FOR_RESULT /*&& !isVoidResult(target)*/)
            f.result = new Val<V>();

        f.contextClassLoader = ThreadAccess.getContextClassLoader(currentThread);
        if (MAINTAIN_ACCESS_CONTROL_CONTEXT)
            f.inheritedAccessControlContext = AccessController.getContext();

        f.record(1, "Fiber", "unparkDeserialized", "Unparking deserialized fiber %s", f);
        f.unpark(SERIALIZER_BLOCKER);

        return f;
    }

    /**
     * Returns a {@link ByteArraySerializer} capable of serializing an object graph containing fibers.
     */
    public static ByteArraySerializer getFiberSerializer() {
        final KryoSerializer s = new KryoSerializer();
        s.getKryo().addDefaultSerializer(Fiber.class, new FiberSerializer());
        s.getKryo().addDefaultSerializer(ThreadLocal.class, new ThreadLocalSerializer());
        s.getKryo().addDefaultSerializer(FiberWriter.class, new FiberWriterSerializer());
        s.getKryo().register(Fiber.class);
        s.getKryo().register(ThreadLocal.class);
        s.getKryo().register(InheritableThreadLocal.class);
        s.getKryo().register(FiberWriter.class);
        return s;
    }

    private static class FiberSerializer extends Serializer<Fiber> {
        public FiberSerializer() {
            setImmutable(true);
        }

        @Override
        @SuppressWarnings("CallToPrintStackTrace")
        public void write(Kryo kryo, Output output, Fiber f) {
            final Thread currentThread = Thread.currentThread();
            final Object tmpThreadLocals = ThreadAccess.getThreadLocals(currentThread);
            final Object tmpInheritableThreadLocals = ThreadAccess.getInheritableThreadLocals(currentThread);
            ThreadAccess.setThreadLocals(currentThread, f.fiberLocals);
            ThreadAccess.setInheritablehreadLocals(currentThread, f.inheritableFiberLocals);
            try {
                f.fiberLocals = f.fiberLocals != null
                        ? filterThreadLocalMap(ThreadAccess.toMap(f.fiberLocals)).keySet().toArray() : null;
                f.inheritableFiberLocals = f.inheritableFiberLocals != null
                        ? filterThreadLocalMap(ThreadAccess.toMap(f.inheritableFiberLocals)).keySet().toArray() : null;
                f.stack.resumeStack();

                kryo.writeClass(output, f.getClass());
                new FieldSerializer(kryo, f.getClass()).write(kryo, output, f);
            } catch (Throwable t) {
                t.printStackTrace();
                throw t;
            } finally {
                ThreadAccess.setThreadLocals(currentThread, tmpThreadLocals);
                ThreadAccess.setInheritablehreadLocals(currentThread, tmpInheritableThreadLocals);
            }
        }

        @Override
        @SuppressWarnings("CallToPrintStackTrace")
        public Fiber read(Kryo kryo, Input input, Class<Fiber> type) {
            final Fiber f;
            final Thread currentThread = Thread.currentThread();
            final Object tmpThreadLocals = ThreadAccess.getThreadLocals(currentThread);
            final Object tmpInheritableThreadLocals = ThreadAccess.getInheritableThreadLocals(currentThread);
            ThreadAccess.setThreadLocals(currentThread, null);
            ThreadAccess.setInheritablehreadLocals(currentThread, null);
            try {
                final Registration reg = kryo.readClass(input);
                if (reg == null)
                    return null;
                f = (Fiber) new FieldSerializer(kryo, reg.getType()).read(kryo, input, reg.getType());

                f.fiberLocals = ThreadAccess.getThreadLocals(currentThread);
                f.inheritableFiberLocals = ThreadAccess.getInheritableThreadLocals(currentThread);

                return f;
            } catch (Throwable t) {
                t.printStackTrace();
                throw t;
            } finally {
                ThreadAccess.setThreadLocals(currentThread, tmpThreadLocals);
                ThreadAccess.setInheritablehreadLocals(currentThread, tmpInheritableThreadLocals);
            }
        }
    }

    private static Map<ThreadLocal, Object> filterThreadLocalMap(Map<ThreadLocal, Object> map) {
        // System.out.println("XXXXX THREAD LOCALS: " + map);
        return map;
//        for (Iterator<Map.Entry<ThreadLocal, Object>> it = map.entrySet().iterator(); it.hasNext();) {
//            Map.Entry<ThreadLocal, Object> entry = it.next();
//            if (entry.getValue() instanceof co.paralleluniverse.io.serialization.Serialization)
//                it.remove();
//            if (entry.getKey().getClass().getName().startsWith("org.gradle.") || (entry.getValue() != null && entry.getValue().getClass().getName().startsWith("org.gradle.")))
//                it.remove();
//        }
//        return map;
    }
}<|MERGE_RESOLUTION|>--- conflicted
+++ resolved
@@ -786,11 +786,7 @@
                 }
             } finally {
                 state = State.TERMINATED;
-<<<<<<< HEAD
-                task.setState(0);
-=======
                 task.setState(0); // Some error conditions -- when the fiber isn't instrumented well -- may leave it in an inconsistent state (PARKING)
->>>>>>> 40176819
                 monitorFiberTerminated(monitor);
                 setException(t);
             }
