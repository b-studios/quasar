--- conflicted
+++ resolved
@@ -190,27 +190,17 @@
         if(project.hasProperty('args')){
             args project.args.split('\\s+')
         }
-
+        
         jvmArgs '-Xmx2048m'
         // jvmArgs "-Xbootclasspath/p:${System.getProperty("user.home")}/jsr166.jar"
-<<<<<<< HEAD
-        //systemProperty 'co.paralleluniverse.fibers.DefaultFiberPool.parallelism', '1'
-        
-=======
         // systemProperty 'co.paralleluniverse.fibers.DefaultFiberPool.parallelism', '1'
 
->>>>>>> 1f946ed1
         systemProperty "log4j.configurationFile", "${rootProject.projectDir}/log4j.xml"
         systemProperty "Log4jContextSelector", "org.apache.logging.log4j.core.async.AsyncLoggerContextSelector"
         // systemProperty 'co.paralleluniverse.fibers.verifyInstrumentation', 'true'
         jvmArgs "-javaagent:${quasarJar}" // =vdmc (verbose, debug, allow monitors, check class)
-<<<<<<< HEAD
-        
-        //jvmArgs '-XX:+UnlockCommercialFeatures', '-XX:+FlightRecorder', '-XX:StartFlightRecording=duration=60s,filename=recording.jfr,settings=heap'
-=======
 
         // jvmArgs '-XX:+UnlockCommercialFeatures', '-XX:+FlightRecorder', '-XX:StartFlightRecording=duration=60s,filename=recording.jfr,settings=heap'
->>>>>>> 1f946ed1
     }
 
     project.afterEvaluate {
