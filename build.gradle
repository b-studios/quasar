--- conflicted
+++ resolved
@@ -192,11 +192,8 @@
         }
 
         jvmArgs '-Xmx2048m'
-<<<<<<< HEAD
-        jvmArgs "-Xbootclasspath/p:${System.getProperty("user.home")}/jsr166.jar"
+        // jvmArgs "-Xbootclasspath/p:${System.getProperty("user.home")}/jsr166.jar"
         //systemProperty 'co.paralleluniverse.fibers.DefaultFiberPool.parallelism', '1'
-=======
->>>>>>> 024ec358
         
         systemProperty "log4j.configurationFile", "${rootProject.projectDir}/log4j.xml"
         systemProperty "Log4jContextSelector", "org.apache.logging.log4j.core.async.AsyncLoggerContextSelector"
@@ -667,14 +664,10 @@
             exclude group: "junit", module: "*"
             exclude group: "org.testng", module: "testng"
         }
-<<<<<<< HEAD
-        testCompile 'org.testng:testng:6.9.6'
-=======
         testCompile('org.testng:testng:6.9.6') {
             exclude group: "com.google.guava", module: "*"
             exclude group: "junit", module: "*"
         }
->>>>>>> 024ec358
     }
 
     test {
